--- conflicted
+++ resolved
@@ -22,30 +22,18 @@
 /**
  * The framework extension that is capable of applying transforms to bundle content.
  */
-<<<<<<< HEAD
 public class TransformerHook implements BundleFileWrapperFactoryHook, HookConfigurator, ActivatorHookFactory, BundleActivator {
-	private TransformerList transformers;
-	private TransformInstanceListData templates;
-	private EquinoxLogServices logServices;
-=======
-public class TransformerHook implements BundleFileWrapperFactoryHook, HookConfigurator, AdaptorHook {
 	private volatile TransformerList transformers;
 	private volatile TransformInstanceListData templates;
-	private static BaseAdaptor ADAPTOR;
->>>>>>> fb59b939
+	private EquinoxLogServices logServices;
 
 	/**
 	 * @throws IOException  
 	 */
-<<<<<<< HEAD
 	public BundleFile wrapBundleFile(BundleFile bundleFile, Generation generation, boolean base) {
 		if (transformers == null || templates == null)
 			return null;
-		return new TransformedBundleFile(transformers, templates, generation, bundleFile);
-=======
-	public BundleFile wrapBundleFile(BundleFile bundleFile, Object content, BaseData data, boolean base) throws IOException {
-		return new TransformedBundleFile(this, data, bundleFile);
->>>>>>> fb59b939
+		return new TransformedBundleFile(this, generation, bundleFile);
 	}
 
 	public void addHooks(HookRegistry hookRegistry) {
